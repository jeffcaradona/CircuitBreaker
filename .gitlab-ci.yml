stages:
  - test
  - sonarqube
<<<<<<< HEAD
=======
  - publish

>>>>>>> af763220

test:
  stage: test
  image: node:22
  script:
    - npm install
    - npm run coverage
  artifacts:
    paths:
      - coverage/

sonarqube-check:
  stage: sonarqube
  image: 
    name: sonarsource/sonar-scanner-cli:4.6
    entrypoint: [""]
  variables:
    SONAR_USER_HOME: "${CI_PROJECT_DIR}/.sonar"  # Defines the location of the analysis task cache
    GIT_DEPTH: "0"  # Tells git to fetch all the branches of the project, required by the analysis task
  cache:
    key: "${CI_JOB_NAME}"
    paths:
      - .sonar/cache
  script: 
    - sonar-scanner
  allow_failure: true
  only:
    - main
    - develop
  dependencies:
<<<<<<< HEAD
=======
    - test

#  PUBLISH TO VERDACCIO STAGE
publish:
  stage: publish
  image: node:22
  script:
    - npm config set registry https://dev-verdaccio.irrational.cc   # Point to external Verdaccio URL
    - echo "//dev-verdaccio.irrational.cc/:_authToken=\${NPM_AUTH_TOKEN}" > ~/.npmrc  # Auth for Verdaccio
    - npm version patch --no-git-tag-version                        # Auto-increment version
    - npm publish                                       # Publish to Verdaccio
  only:
    - main
  dependencies:
>>>>>>> af763220
    - test<|MERGE_RESOLUTION|>--- conflicted
+++ resolved
@@ -1,11 +1,8 @@
 stages:
   - test
   - sonarqube
-<<<<<<< HEAD
-=======
   - publish
 
->>>>>>> af763220
 
 test:
   stage: test
@@ -36,8 +33,6 @@
     - main
     - develop
   dependencies:
-<<<<<<< HEAD
-=======
     - test
 
 #  PUBLISH TO VERDACCIO STAGE
@@ -52,5 +47,4 @@
   only:
     - main
   dependencies:
->>>>>>> af763220
     - test